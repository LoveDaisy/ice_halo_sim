# C++ version

[中文版](README_zh.md)

After testing my algorithms on matlab codes, I start a C++ project for higher performance. Currently the C++ version is just 
pieces of toy codes and can only run from command, no GUI.

With integration of [Halide](http://halide-lang.org/) I can accelarate these codes by parallelism.

## Build and run

This C++ project is built with [CMake](https://cmake.org/).
Before you start to build this project, please refer to [Halide](http://halide-lang.org/) and install it following its instructions.
A simple way to build form start is as follows:

1. `cd cpp`
2. `mkdir build && cd build`
3. `cmake .. && make -j4`, or you can set `CMAKE_BUILD_TYPE` to `release` to get highest performance. NOTE: there are some hard coded paths for Halide libraries, you should change to your own path.

Then the executable binary will be at `build/bin`. And you can start by 
`./bin/IceHaloSim <path-to-your-config-file>`. The file [`cpp/config.json`](./config.json) is an example configuration file.

## Configuration file

This file containing all configurations. It uses JSON format. It must contain `sun`, `ray_number`,
`max_recursion`, `crystal` fields. I choose [Rapidjson](http://rapidjson.org/index.html) to parse JSON file.

### Basic infomation for simulation

* `sun`:
It only contains one attribute, `altitude`, defining the altitude of the sun.

* `ray_number`:
The total ray number for simulation. Note that even with a single incident ray, it may result in multiple
rays output, due to reflections and refractions in crystal. This `ray_number` defines the input ray number,
but not output ray number.

* `max_recursion`:
It defines the max number that a ray hits a surface during a simulation. If a ray hits more than this number
and still doesn't leave the crystal, it will be dropped.

### Crystal settings

* `type` and `parameter`:
Currently I create 5 shapes, `HexCylinder`, `HexPyramid`, `HexPyramidStackHalf`, `TriPyramid`, `CubicPyramid`.
Each shape has its own shape parameters.

  * `HexCylinder`:
  Only 1 parameter, defines `h / a` where `h` is the cylinder height, `a` is the diameter along
<<<<<<< HEAD
a-axis.
=======
  a-axis (also x-axis in my program).  
  <img src="figs/hex_cylinder_01.png" width="400">.
  
>>>>>>> 278f21ef
  * `HexPyramid`:
  May have 3, 5, or 7 parameters.  
  For 3 parameters case, they are `h1 / H1`, `h2 / a`, `h3 / H3` respectly,
  where `H1` means the max possible height for pyramid segment, and `H3` the same.  
  <img src="figs/hex_pyramid_01.png" width="400">.  
  For 5 parameters case, the last 3 parameters are same as the first case, 
  and the first 2 parameters indicate the face direction. They must be integers. The
  face direction is described with [Miller index](https://en.wikipedia.org/wiki/Miller_index).
  For example, `a`, `b`, represents a face with Miller index of (`a`, 0, `-a`, `b`). For a
  typical ice crystal face (face number 3 as shown in the figure), its Miller index is (1, 0, -1, 1).
  So it can be described using parameters 1, 1.  
  For 7 parameters case, the first 4 parameters are interges and describe the upper and lower pyramid segment
  face directions. For example `a`, `b`, `c`, `d` describe upper pyramid segment with Miller index of
  (`a`, 0, `-a`, `b`) and lower pyramid segment of (`c`, 0, `-c`, `d`).  
  With these description, you will have the maximized freedom to design your crystal shape.
  
  * `HexPyramidStackHalf`:
  7 parameters. Similar to 7 parameters `HexPyramid` case. `h / H` for pyramid segment, and `h / a`
  for cylinder segment.  
  <img src="figs/hex_pyramid_stack_half_01.png" width="400">. 
  
  * `TriPyramid`:
  5 parameters.
  * `CubicPyramid`:
  2 parameters.

* `axis` and `roll`:
These two fields defines the orientation of crystals. `axis` defines the c-axis orientation, and `roll`
defines the rotation around c-axis.

  These fields all has three attributes, `mean`, `std`, `type`. `type` defines the random distribution
type, either `Gauss`, for Gaussian distribution, or `Uniform`, for uniform distribution. `mean` defines
the mean of the random distribution. For `axis`, it means the zenith angle. 
`std` defines the deviation of the distribution. For Gaussian distribution,
it is the standard deviation, and for uniform distribution, it defines the value range.

  All angles are in degrees.

* `population`:
It defines how many crystals used in a simulation. Note that it is not the actual number, just for a
ratio. So if one crystal set to 2.0 and the other set to 3.0, it is equivalent to set one to 20 and
the other to 30.

## TODO list

* Use OpenCL / OpenGL / CUDA to accelerate. Since I've seen good enough performance with integration of
  Halide, I doubt the margin to more acceleration.
* Write a GUI for these code.<|MERGE_RESOLUTION|>--- conflicted
+++ resolved
@@ -47,13 +47,9 @@
 
   * `HexCylinder`:
   Only 1 parameter, defines `h / a` where `h` is the cylinder height, `a` is the diameter along
-<<<<<<< HEAD
-a-axis.
-=======
   a-axis (also x-axis in my program).  
   <img src="figs/hex_cylinder_01.png" width="400">.
   
->>>>>>> 278f21ef
   * `HexPyramid`:
   May have 3, 5, or 7 parameters.  
   For 3 parameters case, they are `h1 / H1`, `h2 / a`, `h3 / H3` respectly,
