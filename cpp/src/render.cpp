--- conflicted
+++ resolved
@@ -13,15 +13,6 @@
 
 namespace IceHalo {
 
-<<<<<<< HEAD
-void EqualAreaFishEye(const float* cam_rot,                // Camera rotation. [lon, lat, roll]
-                      float hov,                           // Half field of view.
-                      size_t data_number,                  // Data number
-                      const float* dir,                    // Ray directions, [x, y, z]
-                      int img_wid, int img_hei,            // Image size
-                      int* img_xy,                         // Image coordinates
-                      VisibleRange visible_semi_sphere) {  // Which semi-sphere can be visible
-=======
 void EqualAreaFishEye(const float* cam_rot,          // Camera rotation. [lon, lat, roll]
                       float hov,                     // Half field of view.
                       size_t data_number,            // Data number
@@ -29,7 +20,6 @@
                       int img_wid, int img_hei,      // Image size
                       int* img_xy,                   // Image coordinates
                       VisibleRange visible_range) {  // Visible range
->>>>>>> 6876fd0a
   float img_r = std::max(img_wid, img_hei) / 2.0f;
   auto* dir_copy = new float[data_number * 3];
   float cam_rot_copy[3];
@@ -45,15 +35,6 @@
     if (std::abs(Math::Norm3(dir_copy + i * 3) - 1.0) > 1e-4) {
       img_xy[i * 2 + 0] = std::numeric_limits<int>::min();
       img_xy[i * 2 + 1] = std::numeric_limits<int>::min();
-<<<<<<< HEAD
-    } else if (visible_semi_sphere == VisibleRange::kFront && dir_copy[i * 3 + 2] < 0) {
-      img_xy[i * 2 + 0] = std::numeric_limits<int>::min();
-      img_xy[i * 2 + 1] = std::numeric_limits<int>::min();
-    } else if (visible_semi_sphere == VisibleRange::kUpper && dir[i * 4 + 2] > 0) {
-      img_xy[i * 2 + 0] = std::numeric_limits<int>::min();
-      img_xy[i * 2 + 1] = std::numeric_limits<int>::min();
-    } else if (visible_semi_sphere == VisibleRange::kLower && dir[i * 4 + 2] < 0) {
-=======
     } else if (visible_range == VisibleRange::kFront && dir_copy[i * 3 + 2] < 0) {
       img_xy[i * 2 + 0] = std::numeric_limits<int>::min();
       img_xy[i * 2 + 1] = std::numeric_limits<int>::min();
@@ -61,7 +42,6 @@
       img_xy[i * 2 + 0] = std::numeric_limits<int>::min();
       img_xy[i * 2 + 1] = std::numeric_limits<int>::min();
     } else if (visible_range == VisibleRange::kLower && dir[i * 4 + 2] < 0) {
->>>>>>> 6876fd0a
       img_xy[i * 2 + 0] = std::numeric_limits<int>::min();
       img_xy[i * 2 + 1] = std::numeric_limits<int>::min();
     } else {
@@ -79,15 +59,6 @@
 }
 
 
-<<<<<<< HEAD
-void DualEqualAreaFishEye(const float* /* cam_rot */,                // Not used
-                          float /* hov */,                           // Not used
-                          size_t data_number,                        // Data number
-                          const float* dir,                          // Ray directions, [x, y, z]
-                          int img_wid, int img_hei,                  // Image size
-                          int* img_xy,                               // Image coordinates
-                          VisibleRange /* visible_semi_sphere */) {  // Not used
-=======
 void DualEqualAreaFishEye(const float* /* cam_rot */,          // Not used
                           float /* hov */,                     // Not used
                           size_t data_number,                  // Data number
@@ -95,7 +66,6 @@
                           int img_wid, int img_hei,            // Image size
                           int* img_xy,                         // Image coordinates
                           VisibleRange /* visible_range */) {  // Not used
->>>>>>> 6876fd0a
   float img_r = std::min(img_wid / 2, img_hei) / 2.0f;
   float proj_r = img_r / 2.0f / std::sin(45.0f * Math::kDegreeToRad);
 
@@ -129,15 +99,6 @@
 }
 
 
-<<<<<<< HEAD
-void DualEquidistantFishEye(const float* /* cam_rot */,                // Not used
-                            float /* hov */,                           // Not used
-                            size_t data_number,                        // Data number
-                            const float* dir,                          // Ray directions, [x, y, z]
-                            int img_wid, int img_hei,                  // Image size
-                            int* img_xy,                               // Image coordinates
-                            VisibleRange /* visible_semi_sphere */) {  // Not used
-=======
 void DualEquidistantFishEye(const float* /* cam_rot */,          // Not used
                             float /* hov */,                     // Not used
                             size_t data_number,                  // Data number
@@ -145,7 +106,6 @@
                             int img_wid, int img_hei,            // Image size
                             int* img_xy,                         // Image coordinates
                             VisibleRange /* visible_range */) {  // Not used
->>>>>>> 6876fd0a
   float img_r = std::min(img_wid / 2, img_hei) / 2.0f;
 
   auto* dir_copy = new float[data_number * 3];
@@ -178,15 +138,6 @@
 }
 
 
-<<<<<<< HEAD
-void RectLinear(const float* cam_rot,                // Camera rotation. [lon, lat, roll]
-                float hov,                           // Half field of view.
-                size_t data_number,                  // Data number
-                const float* dir,                    // Ray directions, [x, y, z]
-                int img_wid, int img_hei,            // Image size
-                int* img_xy,                         // Image coordinates
-                VisibleRange visible_semi_sphere) {  // Which semi-sphere can be visible
-=======
 void RectLinear(const float* cam_rot,          // Camera rotation. [lon, lat, roll]
                 float hov,                     // Half field of view.
                 size_t data_number,            // Data number
@@ -194,7 +145,6 @@
                 int img_wid, int img_hei,      // Image size
                 int* img_xy,                   // Image coordinates
                 VisibleRange visible_range) {  // Visible range
->>>>>>> 6876fd0a
   auto* dir_copy = new float[data_number * 3];
   float cam_rot_copy[3];
   std::memcpy(cam_rot_copy, cam_rot, sizeof(float) * 3);
@@ -209,15 +159,6 @@
     if (dir_copy[i * 3 + 2] < 0 || std::abs(Math::Norm3(dir_copy + i * 3) - 1.0) > 1e-4) {
       img_xy[i * 2 + 0] = std::numeric_limits<int>::min();
       img_xy[i * 2 + 1] = std::numeric_limits<int>::min();
-<<<<<<< HEAD
-    } else if (visible_semi_sphere == VisibleRange::kFront && dir_copy[i * 3 + 2] < 0) {
-      img_xy[i * 2 + 0] = std::numeric_limits<int>::min();
-      img_xy[i * 2 + 1] = std::numeric_limits<int>::min();
-    } else if (visible_semi_sphere == VisibleRange::kUpper && dir[i * 4 + 2] > 0) {
-      img_xy[i * 2 + 0] = std::numeric_limits<int>::min();
-      img_xy[i * 2 + 1] = std::numeric_limits<int>::min();
-    } else if (visible_semi_sphere == VisibleRange::kLower && dir[i * 4 + 2] < 0) {
-=======
     } else if (visible_range == VisibleRange::kFront && dir_copy[i * 3 + 2] < 0) {
       img_xy[i * 2 + 0] = std::numeric_limits<int>::min();
       img_xy[i * 2 + 1] = std::numeric_limits<int>::min();
@@ -225,7 +166,6 @@
       img_xy[i * 2 + 0] = std::numeric_limits<int>::min();
       img_xy[i * 2 + 1] = std::numeric_limits<int>::min();
     } else if (visible_range == VisibleRange::kLower && dir[i * 4 + 2] < 0) {
->>>>>>> 6876fd0a
       img_xy[i * 2 + 0] = std::numeric_limits<int>::min();
       img_xy[i * 2 + 1] = std::numeric_limits<int>::min();
     } else {
@@ -276,11 +216,7 @@
 constexpr float SpectrumRenderer::kCmfZ[];
 
 
-<<<<<<< HEAD
-SpectrumRenderer::SpectrumRenderer(const ProjectContextPtr& context) : context_(context), total_w_(0) {}
-=======
 SpectrumRenderer::SpectrumRenderer(ProjectContextPtr context) : context_(std::move(context)), total_w_(0) {}
->>>>>>> 6876fd0a
 
 
 SpectrumRenderer::~SpectrumRenderer() {
